--- conflicted
+++ resolved
@@ -99,25 +99,6 @@
 
             # Loop through the files that contain the xml roots
             for xml_document in self._xml_roots:
-<<<<<<< HEAD
-                line_nodes = xml_document.findall(xpath)
-
-                # First case, need to define violations initially
-                if violations is None:
-                    violations = set(
-                        Violation(int(line.get('number')), None)
-                        for line in line_nodes
-                        if int(line.get('hits', 0)) == 0)
-
-                # If we already have a violations set,
-                # take the intersection of the new
-                # violations set and its old self
-                else:
-                    violations = violations & set(
-                        Violation(int(line.get('number')), None)
-                        for line in line_nodes
-                        if int(line.get('hits', 0)) == 0
-=======
 
                 # Check that we've actually found a source file
                 src_element = xml_document.find(".//class[@filename='{0}']".format(src_path))
@@ -144,7 +125,6 @@
                     # Measured is the union of itself and the new measured
                     measured = measured | set(
                         int(line.get('number')) for line in line_nodes
->>>>>>> d6aad001
                     )
 
             # If we don't have any information about the source file,
