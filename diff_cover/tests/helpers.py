"""
Test helper functions.
"""
import random
<<<<<<< HEAD
import os.path
import difflib
from nose.tools import ok_
=======
import sys

if sys.version_info[:2] <= (2, 6):
    import unittest2 as unittest
else:
    import unittest
>>>>>>> 7a351f90

HUNK_BUFFER = 2
MAX_LINE_LENGTH = 300
LINE_STRINGS = ['test', '+ has a plus sign', '- has a minus sign']


def assert_long_str_equal(expected, actual, strip=False):
    """
    Assert that two strings are equal and
    print the diff if they are not.

    If `strip` is True, strip both strings before comparing.
    """
    if strip:
        expected = expected.strip()
        actual = actual.strip()

    if expected != actual:

        # Print a human-readable diff
        diff = difflib.Differ().compare(
            expected.split('\n'), actual.split('\n')
        )

        # Fail the test
        ok_(False, '\n\n' + '\n'.join(diff))


def fixture_path(rel_path):
    """
    Returns the absolute path to a fixture file
    given `rel_path` relative to the fixture directory.
    """
    fixture_dir = os.path.join(os.path.dirname(__file__), 'fixtures')
    return os.path.join(fixture_dir, rel_path)


def load_fixture(rel_path, encoding=None):
    """
    Return the contents of the file at `rel_path`
    (relative path to the "fixtures" directory).

    If `encoding` is not None, attempts to decode
    the contents as `encoding` (e.g. 'utf-8').
    """
    with open(fixture_path(rel_path)) as fixture_file:
        contents = fixture_file.read()

    if encoding is not None:
        contents = contents.decode(encoding)

    return contents


def line_numbers(start, end):
    """
    Return a list of line numbers, in [start, end] (inclusive).
    """
    return [line for line in range(start, end + 1)]


def git_diff_output(diff_dict, deleted_files=None):
    """
    Construct fake output from `git diff` using the description
    defined by `diff_dict`, which is a dictionary of the form:

        {
            SRC_FILE_NAME: MODIFIED_LINES,
            ...
        }

    where `SRC_FILE_NAME` is the name of a source file in the diff,
    and `MODIFIED_LINES` is a list of lines added or changed in the
    source file.

    `deleted_files` is a list of files that have been deleted

    The content of the source files are randomly generated.

    Returns a byte string.
    """

    output = []

    # Entries for deleted files
    output.extend(_deleted_file_entries(deleted_files))

    # Entries for source files
    for (src_file, modified_lines) in diff_dict.items():

        output.extend(_source_file_entry(src_file, modified_lines))

    return '\n'.join(output)


def _deleted_file_entries(deleted_files):
    """
    Create fake `git diff` output for files that have been
    deleted in this changeset.

    `deleted_files` is a list of files deleted in the changeset.

    Returns a list of lines in the diff output.
    """

    output = []

    if deleted_files is not None:

        for src_file in deleted_files:
            # File information
            output.append('diff --git a/{0} b/{1}'.format(src_file, src_file))
            output.append('index 629e8ad..91b8c0a 100644')
            output.append('--- a/{0}'.format(src_file))
            output.append('+++ b/dev/null')

            # Choose a random number of lines
            num_lines = random.randint(1, 30)

            # Hunk information
            output.append('@@ -0,{0} +0,0 @@'.format(num_lines))
            output.extend(['-' + _random_string() for _ in range(num_lines)])

    return output


def _source_file_entry(src_file, modified_lines):
    """
    Create fake `git diff` output for added/modified lines.

    `src_file` is the source file with the changes;
    `modified_lines` is the list of modified line numbers.

    Returns a list of lines in the diff output.
    """

    output = []

    # Line for the file names
    output.append('diff --git a/{0} b/{1}'.format(src_file, src_file))

    # Index line
    output.append('index 629e8ad..91b8c0a 100644')

    # Additions/deletions
    output.append('--- a/{0}'.format(src_file))
    output.append('+++ b/{0}'.format(src_file))

    # Hunk information
    for (start, end) in _hunks(modified_lines):
        output.extend(_hunk_entry(start, end, modified_lines))

    return output


def _hunk_entry(start, end, modified_lines):
    """
    Generates fake `git diff` output for a hunk,
    where `start` and `end` are the start/end lines of the hunk
    and `modified_lines` is a list of modified lines in the hunk.

    Just as `git diff` does, this will include a few lines before/after
    the changed lines in each hunk.
    """
    output = []

    # The actual hunk usually has a few lines before/after
    start -= HUNK_BUFFER
    end += HUNK_BUFFER

    if start < 0:
        start = 0

    # Hunk definition line
    # Real `git diff` output would have different line numbers
    # for before/after the change, but since we're only interested
    # in after the change, we use the same numbers for both.
    length = end - start
    output.append('@@ -{0},{1} +{0},{1} @@'.format(start, length))

    # Output line modifications
    for line_number in range(start, end + 1):

        # This is a changed line, so prepend a + sign
        if line_number in modified_lines:

            # Delete the old line
            output.append('-' + _random_string())

            # Include the changed line
            output.append('+' + _random_string())

        # This is a line we didn't modify, so no + or - signs
        # but prepend with a space.
        else:
            output.append(' ' + _random_string())

    return output


def _hunks(modified_lines):
    """
    Given a list of line numbers, return a list of hunks represented
    as `(start, end)` tuples.
    """

    # Identify contiguous lines as hunks
    hunks = []
    last_line = None

    for line in sorted(modified_lines):

        # If this is contiguous with the last line, continue the hunk
        # We're guaranteed at this point to have at least one hunk
        if (line - 1) == last_line:
            start, _ = hunks[-1]
            hunks[-1] = (start, line)

        # If non-contiguous, start a new hunk with just the current line
        else:
            hunks.append((line, line))

        # Store the last line
        last_line = line

    return hunks


def _random_string():
    """
    Return a random byte string with length in the range
    [0, `MAX_LINE_LENGTH`] (inclusive).
    """
    return random.choice(LINE_STRINGS)<|MERGE_RESOLUTION|>--- conflicted
+++ resolved
@@ -2,18 +2,15 @@
 Test helper functions.
 """
 import random
-<<<<<<< HEAD
 import os.path
 import difflib
 from nose.tools import ok_
-=======
 import sys
 
 if sys.version_info[:2] <= (2, 6):
     import unittest2 as unittest
 else:
     import unittest
->>>>>>> 7a351f90
 
 HUNK_BUFFER = 2
 MAX_LINE_LENGTH = 300
